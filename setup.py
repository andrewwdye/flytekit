--- conflicted
+++ resolved
@@ -34,13 +34,8 @@
     ],
     install_requires=[
         "sloth-import>=0.2.3,<1.0.0",
-<<<<<<< HEAD
-        "flyteidl==0.1.1b2",
-        "click>=6.6,<7.0",
-=======
         "flyteidl>=0.14.0,<1.0.0",
         "click>=6.6,<8.0",
->>>>>>> c16795ec
         "configparser>=3.0.0,<4.0.0",
         "croniter>=0.3.20,<4.0.0",
         "deprecation>=2.0,<3.0",
